--- conflicted
+++ resolved
@@ -557,8 +557,6 @@
   }
 };
 
-<<<<<<< HEAD
-=======
 IOS.prototype.title = function(cb) {
   if (this.curWindowHandle === null) {
     cb(new NotImplementedError(), null);
@@ -579,7 +577,6 @@
   }
 };
 
->>>>>>> bd8b84e8
 module.exports = function(rest, app, udid, verbose, removeTraceDir, warp) {
   return new IOS(rest, app, udid, verbose, removeTraceDir, warp);
 };