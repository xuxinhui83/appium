module.exports = function(grunt) {
  grunt.initConfig({
    lint: {
<<<<<<< HEAD
      all: ['*.js', 'app/*.js', 'instruments/instruments.js']
=======
      all: ['*.js', 'app/*.js', 'instruments/instruments.js', 'instruments/example.js', 'instruments/build.js']
>>>>>>> 543b9131
    }
    , jshint: {
      all: {
        options: {
          laxcomma: true
          , es5: true
        }
      }
    }
  });

  grunt.registerTask('default', 'lint');
};<|MERGE_RESOLUTION|>--- conflicted
+++ resolved
@@ -1,11 +1,7 @@
 module.exports = function(grunt) {
   grunt.initConfig({
     lint: {
-<<<<<<< HEAD
-      all: ['*.js', 'app/*.js', 'instruments/instruments.js']
-=======
       all: ['*.js', 'app/*.js', 'instruments/instruments.js', 'instruments/example.js', 'instruments/build.js']
->>>>>>> 543b9131
     }
     , jshint: {
       all: {
